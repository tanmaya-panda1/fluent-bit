--- conflicted
+++ resolved
@@ -709,12 +709,8 @@
         }
     }
 
-<<<<<<< HEAD
-    if (tls->verify == FLB_TRUE) {
-=======
     if (tls->verify == FLB_TRUE &&
         tls->verify_hostname == FLB_TRUE) {
->>>>>>> 66970cb3
         if (vhost != NULL) {
             ret = setup_hostname_validation(session, vhost);
         }
