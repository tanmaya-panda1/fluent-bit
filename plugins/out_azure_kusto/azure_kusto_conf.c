/* -*- Mode: C; tab-width: 4; indent-tabs-mode: nil; c-basic-offset: 4 -*- */

/*  Fluent Bit
 *  ==========
 *  Copyright (C) 2015-2024 The Fluent Bit Authors
 *
 *  Licensed under the Apache License, Version 2.0 (the "License");
 *  you may not use this file except in compliance with the License.
 *  You may obtain a copy of the License at
 *
 *      http://www.apache.org/licenses/LICENSE-2.0
 *
 *  Unless required by applicable law or agreed to in writing, software
 *  distributed under the License is distributed on an "AS IS" BASIS,
 *  WITHOUT WARRANTIES OR CONDITIONS OF ANY KIND, either express or implied.
 *  See the License for the specific language governing permissions and
 *  limitations under the License.
 */

#include <fluent-bit/flb_info.h>
#include <fluent-bit/flb_jsmn.h>
#include <fluent-bit/flb_oauth2.h>
#include <fluent-bit/flb_output.h>
#include <fluent-bit/flb_output_plugin.h>
#include <fluent-bit/flb_sds.h>
#include <fluent-bit/flb_upstream_ha.h>
#include <fluent-bit/flb_utils.h>
#include <sys/time.h>
#include <openssl/sha.h>

#include "azure_kusto.h"
#include "azure_kusto_conf.h"

static struct flb_upstream_node *flb_upstream_node_create_url(struct flb_azure_kusto *ctx,
                                                              struct flb_config *config,
                                                              const char *url)
{
    int ret;
    char *prot = NULL;
    char *host = NULL;
    char *port = NULL;
    char *uri = NULL;
    flb_sds_t sds_host = NULL;
    flb_sds_t sds_port = NULL;
    char *tmp;
    struct flb_hash_table *kv = NULL;
    struct flb_upstream_node *node = NULL;
    int uri_length;
    int sas_length;

    /* Parse and split URL */
    ret = flb_utils_url_split(url, &prot, &host, &port, &uri);
    if (ret == -1) {
        flb_plg_error(ctx->ins, "invalid URL: %s", url);
        return NULL;
    }

    /* find sas token in query */
    tmp = strchr(uri, '?');

    if (tmp) {
        uri_length = tmp - uri;
        sas_length = strnlen(tmp + 1, 256);

        /* kv that will hold base uri, and sas token */
        kv = flb_hash_table_create(FLB_HASH_TABLE_EVICT_NONE, 2, 2);

        if (kv) {
            ret = flb_hash_table_add(kv, AZURE_KUSTO_RESOURCE_UPSTREAM_URI, 3, uri, uri_length);

            if (ret != -1) {
                ret = flb_hash_table_add(kv, AZURE_KUSTO_RESOURCE_UPSTREAM_SAS, 3, tmp + 1,
                                         sas_length);

                if (ret != -1) {
                    /* if any/all of these creations would fail the node creation will fail and cleanup */
                    sds_host = flb_sds_create(host);
                    sds_port = flb_sds_create(port);

                    node = flb_upstream_node_create(
<<<<<<< HEAD
                            NULL, sds_host, sds_port, FLB_TRUE, ctx->ins->tls->verify,
                            ctx->ins->tls->debug, ctx->ins->tls->vhost, NULL, NULL, NULL,
                            NULL, NULL, kv, config);
=======
                        NULL, sds_host, sds_port, FLB_TRUE, ctx->ins->tls->verify,
                        ctx->ins->tls->verify_hostname,
                        ctx->ins->tls->debug, ctx->ins->tls->vhost, NULL, NULL, NULL,
                        NULL, NULL, kv, config);
>>>>>>> 41b90b77

                    if (!node) {
                        flb_plg_error(ctx->ins, "error creating resource upstream node");
                    }
                }
                else {
                    flb_plg_error(ctx->ins, "error storing resource sas token");
                }
            }
            else {
                flb_plg_error(ctx->ins, "error storing resource uri");
            }

            /* avoid destorying if function is successful */
            if (!node) {
                flb_hash_table_destroy(kv);
            }
        }
        else {
            flb_plg_error(ctx->ins, "error creating upstream node hash table");
        }
    }
    else {
        flb_plg_error(ctx->ins, "uri has no sas token query: %s", uri);
    }

    flb_free(prot);
    flb_free(host);
    flb_free(port);
    flb_free(uri);

    return node;
}

static int flb_azure_kusto_resources_clear(struct flb_azure_kusto_resources *resources)
{
    if (!resources) {
        return -1;
    }

    if (resources->blob_ha) {
        flb_upstream_ha_destroy(resources->blob_ha);
        resources->blob_ha = NULL;
    }

    if (resources->queue_ha) {
        flb_upstream_ha_destroy(resources->queue_ha);
        resources->queue_ha = NULL;
    }

    if (resources->identity_token) {
        flb_sds_destroy(resources->identity_token);
        resources->identity_token = NULL;
    }

    resources->load_time = 0;

    return 0;
}

/**
 * Parses ".get ingestion resources" response into HA upstreams of the queue & blob
 * resources in the response.
 *
 * @param ctx       Pointer to the plugin's context
 * @param config    Pointer to the config
 * @param response  sds string containing the response body
 * @param blob_ha   Pointer to an HA upstream for the blob resources, that would be
 *                  allocated here.
 * @param queue_ha  Pointer to an HA upstream for the queue resources, that would be
 *                  allocated here.
 * @return int 0 on success, -1 on failure
 */
static int parse_storage_resources(struct flb_azure_kusto *ctx, struct flb_config *config,
                                   flb_sds_t response, struct flb_upstream_ha *blob_ha,
                                   struct flb_upstream_ha *queue_ha)
{
    jsmn_parser parser;
    jsmntok_t *tokens = NULL;
    //int tok_size = 100;
    int ret = -1;
    int i;
    int blob_count = 0;
    int queue_count = 0;
    char *token_str;
    int token_str_len;
    int resource_type;
    struct flb_upstream_node *node;
    struct flb_upstream_ha *ha;
    flb_sds_t resource_uri = NULL;

    /* Response is a json in the form of
     * {
     *   "Tables": [
     *      {
     *          "TableName": "Table_0",
     *          "Columns": [...],
     *          "Rows": [
     *              [
     *                  ("TempStorage" | "SecuredReadyForAggregationQueue" |
     * "SuccessfulIngestionsQueue"  | "FailedIngestionsQueue" | "IngestionsStatusTable"),
     *                  <URI with SAS>
     *              ],
     *              ...
     *          ]
     *      }
     *   ]
     * }
     */

    resource_uri = flb_sds_create(NULL);
    if (!resource_uri) {
        flb_plg_error(ctx->ins, "error allocating resource uri buffer");
        goto cleanup;
    }

    jsmn_init(&parser);
    //tokens = flb_calloc(1, sizeof(jsmntok_t) * tok_size);

    /* Dynamically allocate memory for tokens based on response length */
    tokens = flb_calloc(1, sizeof(jsmntok_t) * (flb_sds_len(response)));

    if (!tokens) {
        flb_plg_error(ctx->ins, "error allocating tokens");
        goto cleanup;
    }

    if (tokens) {
        ret = jsmn_parse(&parser, response, flb_sds_len(response), tokens, flb_sds_len(response));

        if (ret > 0) {
            /* skip all tokens until we reach "Rows" */
            for (i = 0; i < ret - 1; i++) {
                jsmntok_t *t = &tokens[i];

                if (t->type != JSMN_STRING) {
                    continue;
                }

                token_str = response + t->start;
                token_str_len = (t->end - t->start);

                /**
                 * if we found the Rows key, skipping this token and the next one (key and
                 * wrapping array value)
                 */
                if (token_str_len == 4 && strncmp(token_str, "Rows", 4) == 0) {
                    i += 2;
                    break;
                }
            }

            /* iterating rows, each row will have 3 tokens: the array holding the column
             * values, the first value containing the resource type, and the second value
             * containing the resource uri */
            for (; i < ret; i++) {
                jsmntok_t *t = &tokens[i];

                /**
                 * each token should be an array with 2 strings:
                 * First will be the resource type (TempStorage,
                 * SecuredReadyForAggregationQueue, etc...) Second will be the SAS URI
                 */
                if (t->type != JSMN_ARRAY) {
                    break;
                }

                /* move to the next token, first item in the array - resource type */
                i++;
                t = &tokens[i];
                if (t->type != JSMN_STRING) {
                    break;
                }

                token_str = response + t->start;
                token_str_len = (t->end - t->start);

                flb_plg_debug(ctx->ins, "found resource of type: %.*s ",
                              t->end - t->start, response + t->start);

                if (token_str_len == 11 && strncmp(token_str, "TempStorage", 11) == 0) {
                    resource_type = AZURE_KUSTO_RESOURCE_STORAGE;
                }
                else if (token_str_len == 31 &&
                         strncmp(token_str, "SecuredReadyForAggregationQueue", 31) == 0) {
                    resource_type = AZURE_KUSTO_RESOURCE_QUEUE;
                }
                    /* we don't care about other resources so we just skip the next token and
                       move on to the next pair */
                else {
                    i++;
                    continue;
                }

                /* move to the next token, second item in the array - resource URI */
                i++;
                t = &tokens[i];

                if (t->type != JSMN_STRING) {
                    break;
                }

                token_str = response + t->start;
                token_str_len = (t->end - t->start);

                resource_uri = flb_sds_copy(resource_uri, token_str, token_str_len);
                if (!resource_uri) {
                    flb_plg_error(ctx->ins, "error copying resource URI");
                    ret = -1;
                    goto cleanup;
                }
                if (resource_type == AZURE_KUSTO_RESOURCE_QUEUE) {
                    ha = queue_ha;
                    queue_count++;
                }
                else {
                    ha = blob_ha;
                    blob_count++;
                }

                if (!ha) {
                    flb_plg_error(ctx->ins, "error creating HA upstream");
                    ret = -1;
                    goto cleanup;
                }

                node = flb_upstream_node_create_url(ctx, config, resource_uri);

                if (!node) {
                    flb_plg_error(ctx->ins, "error creating HA upstream node");
                    ret = -1;
                    goto cleanup;
                }

                flb_upstream_ha_node_add(ha, node);
            }

            if (ret != -1) {
                if (queue_count > 0 && blob_count > 0) {
                    flb_plg_debug(ctx->ins,
                                  "parsed %d blob resources and %d queue resources",
                                  blob_count, queue_count);
                    ret = 0;
                }
                else {
                    flb_plg_error(ctx->ins, "error parsing resources: missing resources");
                    ret = -1;
                    goto cleanup;
                }
            }
        }
        else {
            flb_plg_error(ctx->ins, "error parsing JSON response: %s", response);
            ret = -1;
            goto cleanup;
        }
    }
    else {
        flb_plg_error(ctx->ins, "error allocating tokens");
        ret = -1;
        goto cleanup;
    }

    cleanup:
    if (resource_uri) {
        flb_sds_destroy(resource_uri);
    }
    if (tokens) {
        flb_free(tokens);
    }

    return ret;
}

/**
 * Parses ".get kusto identity token" response and returns the token as an sds string
 *
 * @param ctx           Pointer to the plugin's context
 * @param response      sds string containing the response body
 * @return flb_sds_t    The parsed token
 */
static flb_sds_t parse_ingestion_identity_token(struct flb_azure_kusto *ctx,
                                                flb_sds_t response)
{
    flb_sds_t identity_token = NULL;
    int tok_size = 19;
    jsmn_parser parser;
    jsmntok_t *t;
    jsmntok_t *tokens;
    int ret;
    char *token_str;
    int token_str_len;

    /**
     * Response is a json in the form of
     * {
     *   "Tables": [
     *      {
     *          "TableName": "Table_0",
     *          "Columns": [{
     *              "ColumnName": "AuthorizationContext",
     *              "DataType": "String",
     *              "ColumnType": "string"
     *          }],
     *          "Rows": [
     *              [
     *                  <value>,
     *              ]
     *          ]
     *      }
     *   ]
     * }
     * i.e. only one row and one column is expected (exactly 13 tokens) and the value
     * should be the last
     */

    jsmn_init(&parser);
    tokens = flb_calloc(1, sizeof(jsmntok_t) * tok_size);
    if (!tokens) {
        flb_plg_error(ctx->ins, "error allocating tokens");
        return NULL;
    }

    ret = jsmn_parse(&parser, response, flb_sds_len(response), tokens, tok_size);
    if (ret > 0) {
        t = &tokens[tok_size - 1];

        if (t->type == JSMN_STRING) {
            t = &tokens[tok_size - 1];
            token_str = response + t->start;
            token_str_len = (t->end - t->start);

            identity_token = flb_sds_create_len(token_str, token_str_len);

            if (identity_token) {
                flb_plg_debug(ctx->ins, "parsed kusto identity token ");
            }
            else {
                flb_plg_error(ctx->ins, "error parsing kusto identity token");
            }
        }
        else {
            flb_plg_error(ctx->ins, "unexpected JSON response: %s", response);
        }
    }
    else {
        flb_plg_error(ctx->ins, "error parsing JSON response: %s", response);
    }

    flb_free(tokens);

    return identity_token;
}



/**
 * This method returns random integers from range -600 to +3600 which needs to be added
 * to the kusto ingestion resources refresh interval to even out the spikes
 * in kusto DM for .get ingestion resources upon expiry
 * */
int azure_kusto_generate_random_integer() {
    // Retrieve the Kubernetes Pod ID from the environment variable
    const char *pod_id = getenv("HOSTNAME");
    if (pod_id == NULL) {
        // Fallback to process ID if the environment variable is not set
        pod_id = "default_pod_id";
    }

    // Get the current time with high resolution
    struct timeval tv;
    gettimeofday(&tv, NULL);

    // Get the process ID
    pid_t pid = getpid();

    // Combine pod ID, current time, and process ID into a single string
    char combined[256];
    snprintf(combined, sizeof(combined), "%s%ld%d%d", pod_id, tv.tv_sec, tv.tv_usec, pid);

    // Compute SHA-256 hash of the combined string
    unsigned char hash[SHA256_DIGEST_LENGTH];
    SHA256((unsigned char*)combined, strlen(combined), hash);

    // Use the first 4 bytes of the hash as the seed
    unsigned int seed = *(unsigned int*)hash;
    srand(seed);

    // Generate a random integer in the range [-600, 3600]
    int random_integer = rand() % 4201 - 600;
    return random_integer;
}


int azure_kusto_load_ingestion_resources(struct flb_azure_kusto *ctx,
                                         struct flb_config *config)
{
    int ret = -1;
    flb_sds_t response = NULL;
    flb_sds_t identity_token = NULL;
    struct flb_upstream_ha *blob_ha = NULL;
    struct flb_upstream_ha *queue_ha = NULL;
    time_t now;

    int generated_random_integer = azure_kusto_generate_random_integer();
    flb_plg_debug(ctx->ins, "generated random integer %d", generated_random_integer);

    now = time(NULL);

    /* check if we have all resources and they are not stale */
    if (ctx->resources->blob_ha && ctx->resources->queue_ha &&
        ctx->resources->identity_token &&
        now - ctx->resources->load_time < ctx->ingestion_resources_refresh_interval + generated_random_integer) {
        flb_plg_debug(ctx->ins, "resources are already loaded and are not stale");
        ret = 0;
    }
    else {
        flb_plg_info(ctx->ins, "loading kusto ingestion resources and refresh interval is %d", ctx->ingestion_resources_refresh_interval + generated_random_integer);
        response = execute_ingest_csl_command(ctx, ".get ingestion resources");

        if (response) {
            queue_ha = flb_upstream_ha_create("azure_kusto_queue_ha");

            if (queue_ha) {
                blob_ha = flb_upstream_ha_create("azure_kusto_blob_ha");

                if (blob_ha) {

                    if (pthread_mutex_lock(&ctx->resources_mutex)) {
                        flb_plg_error(ctx->ins, "error locking mutex");
                        ret = -1;
                        goto cleanup;
                    }
                    ret =
                            parse_storage_resources(ctx, config, response, blob_ha, queue_ha);

                    if (pthread_mutex_unlock(&ctx->resources_mutex)) {
                        flb_plg_error(ctx->ins, "error unlocking mutex");
                        ret = -1;
                        goto cleanup;
                    }

                    if (ret == 0) {
                        flb_sds_destroy(response);
                        response = NULL;

                        response =
                                execute_ingest_csl_command(ctx, ".get kusto identity token");

                        if (response) {
                            if (pthread_mutex_lock(&ctx->resources_mutex)) {
                                flb_plg_error(ctx->ins, "error locking mutex");
                                ret = -1;
                                goto cleanup;
                            }
                            identity_token =
                                    parse_ingestion_identity_token(ctx, response);

                            if (identity_token) {
                                /* Ensure any previously allocated identity token is freed */
                                /*if (ctx->resources->identity_token) {
                                    flb_sds_destroy(ctx->resources->identity_token);
                                    //ctx->resources->identity_token = NULL;
                                }
                                *//* Ensure any previously allocated blob_ha and queue_ha are freed *//*
                                if (ctx->resources->blob_ha) {
                                    flb_upstream_ha_destroy(ctx->resources->blob_ha);
                                    //ctx->resources->blob_ha = NULL;
                                }
                                if (ctx->resources->queue_ha) {
                                    flb_upstream_ha_destroy(ctx->resources->queue_ha);
                                    //ctx->resources->queue_ha = NULL;
                                }*/
                                ctx->resources->blob_ha = blob_ha;
                                ctx->resources->queue_ha = queue_ha;
                                ctx->resources->identity_token = identity_token;
                                ctx->resources->load_time = now;

                                ret = 0;
                            }
                            else {
                                flb_plg_error(ctx->ins,
                                              "error parsing ingestion identity token");
                                ret = -1;
                                goto cleanup;
                            }
                            if (pthread_mutex_unlock(&ctx->resources_mutex)) {
                                flb_plg_error(ctx->ins, "error unlocking mutex");
                                ret = -1;
                                goto cleanup;
                            }
                        }
                        else {
                            flb_plg_error(ctx->ins, "error getting kusto identity token");
                            ret = -1;
                            goto cleanup;
                        }
                    }
                    else {
                        flb_plg_error(ctx->ins,
                                      "error parsing ingestion storage resources");
                        ret = -1;
                        goto cleanup;
                    }

                    if (ret == -1) {
                        flb_upstream_ha_destroy(blob_ha);
                        blob_ha = NULL;
                    }
                }
                else {
                    flb_plg_error(ctx->ins, "error creating storage resources upstreams");
                    ret = -1;
                    goto cleanup;
                }

                if (ret == -1) {
                    flb_upstream_ha_destroy(queue_ha);
                    queue_ha = NULL;
                }
            }
            else {
                flb_plg_error(ctx->ins, "error creating storage resources upstreams");
                ret = -1;
                goto cleanup;
            }

            if (response) {
                flb_sds_destroy(response);
            }
        }
        if (!response) {
            flb_plg_error(ctx->ins, "error getting ingestion storage resources");
            ret = -1;
            goto cleanup;
        }
    }

    return ret;

    cleanup:
    if (ret == -1) {
        if (queue_ha) {
            flb_upstream_ha_destroy(queue_ha);
        }
        if (blob_ha) {
            flb_upstream_ha_destroy(blob_ha);
        }
        if (response) {
            flb_sds_destroy(response);
        }
        if (identity_token) {
            flb_sds_destroy(identity_token);
        }
    }

    return ret;
}

static int flb_azure_kusto_resources_destroy(struct flb_azure_kusto_resources *resources)
{
    int ret;

    if (!resources) {
        return -1;
    }

    ret = flb_azure_kusto_resources_clear(resources);
    if (ret != 0) {
        return -1;
    }

    flb_free(resources);

    return 0;
}

struct flb_azure_kusto *flb_azure_kusto_conf_create(struct flb_output_instance *ins,
                                                    struct flb_config *config)
{
    int ret;
    struct flb_azure_kusto *ctx;

    /* Allocate config context */
    ctx = flb_calloc(1, sizeof(struct flb_azure_kusto));
    if (!ctx) {
        flb_errno();
        return NULL;
    }
    ctx->ins = ins;
    ctx->config = config;

    ret = flb_output_config_map_set(ins, (void *)ctx);
    if (ret == -1) {
        flb_plg_error(ins, "unable to load configuration");
        flb_free(ctx);
        return NULL;
    }

    /* config: 'tenant_id' */
    if (ctx->tenant_id == NULL) {
        flb_plg_error(ctx->ins, "property 'tenant_id' is not defined.");
        flb_azure_kusto_conf_destroy(ctx);
        return NULL;
    }

    /* config: 'client_id' */
    if (ctx->client_id == NULL) {
        flb_plg_error(ctx->ins, "property 'client_id' is not defined");
        flb_azure_kusto_conf_destroy(ctx);
        return NULL;
    }

    /* config: 'client_secret' */
    if (ctx->client_secret == NULL) {
        flb_plg_error(ctx->ins, "property 'client_secret' is not defined");
        flb_azure_kusto_conf_destroy(ctx);
        return NULL;
    }

    /* config: 'ingestion_endpoint' */
    if (ctx->ingestion_endpoint == NULL) {
        flb_plg_error(ctx->ins, "property 'ingestion_endpoint' is not defined");
        flb_azure_kusto_conf_destroy(ctx);
        return NULL;
    }

    /* config: 'database_name' */
    if (ctx->database_name == NULL) {
        flb_plg_error(ctx->ins, "property 'database_name' is not defined");
        flb_azure_kusto_conf_destroy(ctx);
        return NULL;
    }

    /* config: 'table_name' */
    if (ctx->table_name == NULL) {
        flb_plg_error(ctx->ins, "property 'table_name' is not defined");
        flb_azure_kusto_conf_destroy(ctx);
        return NULL;
    }

    /* Create the auth URL */
    ctx->oauth_url = flb_sds_create_size(sizeof(FLB_MSAL_AUTH_URL_TEMPLATE) - 1 +
                                         flb_sds_len(ctx->tenant_id));
    if (!ctx->oauth_url) {
        flb_errno();
        flb_azure_kusto_conf_destroy(ctx);
        return NULL;
    }
    flb_sds_snprintf(&ctx->oauth_url, flb_sds_alloc(ctx->oauth_url),
                     FLB_MSAL_AUTH_URL_TEMPLATE, ctx->tenant_id);

    ctx->resources = flb_calloc(1, sizeof(struct flb_azure_kusto_resources));
    if (!ctx->resources) {
        flb_errno();
        flb_azure_kusto_conf_destroy(ctx);
        return NULL;
    }

    flb_plg_info(ctx->ins, "endpoint='%s', database='%s', table='%s'",
                 ctx->ingestion_endpoint, ctx->database_name, ctx->table_name);

    return ctx;
}

int flb_azure_kusto_conf_destroy(struct flb_azure_kusto *ctx)
{
    if (!ctx) {
        return -1;
    }

    flb_plg_info(ctx->ins, "before exiting the plugin kusto conf destroy called");

    if (ctx->oauth_url) {
        flb_sds_destroy(ctx->oauth_url);
        ctx->oauth_url = NULL;
    }

    if (ctx->o) {
        flb_oauth2_destroy(ctx->o);
        ctx->o = NULL;
    }

    if (ctx->resources) {
        flb_azure_kusto_resources_destroy(ctx->resources);
        ctx->resources = NULL;
    }

    flb_free(ctx);
    return 0;
}<|MERGE_RESOLUTION|>--- conflicted
+++ resolved
@@ -70,7 +70,7 @@
 
             if (ret != -1) {
                 ret = flb_hash_table_add(kv, AZURE_KUSTO_RESOURCE_UPSTREAM_SAS, 3, tmp + 1,
-                                         sas_length);
+                                   sas_length);
 
                 if (ret != -1) {
                     /* if any/all of these creations would fail the node creation will fail and cleanup */
@@ -78,16 +78,10 @@
                     sds_port = flb_sds_create(port);
 
                     node = flb_upstream_node_create(
-<<<<<<< HEAD
-                            NULL, sds_host, sds_port, FLB_TRUE, ctx->ins->tls->verify,
-                            ctx->ins->tls->debug, ctx->ins->tls->vhost, NULL, NULL, NULL,
-                            NULL, NULL, kv, config);
-=======
                         NULL, sds_host, sds_port, FLB_TRUE, ctx->ins->tls->verify,
                         ctx->ins->tls->verify_hostname,
                         ctx->ins->tls->debug, ctx->ins->tls->vhost, NULL, NULL, NULL,
                         NULL, NULL, kv, config);
->>>>>>> 41b90b77
 
                     if (!node) {
                         flb_plg_error(ctx->ins, "error creating resource upstream node");
